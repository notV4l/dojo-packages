--- conflicted
+++ resolved
@@ -1,11 +1,11 @@
 import { Account, AccountInterface, RpcProvider } from "starknet";
 
 export type BurnerStorage = {
-<<<<<<< HEAD
     [address: string]: BurnerRecord;
 };
 
 export type BurnerRecord = {
+    chainId: string;
     privateKey: string;
     publicKey: string;
     deployTx: string;
@@ -13,15 +13,6 @@
     active: boolean;
     accountIndex?: number;
     metadata?: any;
-=======
-    [address: string]: {
-        chainId: string;
-        privateKey: string;
-        publicKey: string;
-        deployTx: string;
-        active: boolean;
-    };
->>>>>>> 61ed641e
 };
 
 export type Burner = {
@@ -49,7 +40,6 @@
     copyToClipboard: () => Promise<void>;
     applyFromClipboard: () => Promise<void>;
     getActiveAccount?: () => Account | null;
-<<<<<<< HEAD
     generateAddressFromSeed: (options?: BurnerCreateOptions) => string;
 }
 
@@ -63,8 +53,6 @@
     privateKey: string;
     publicKey: string;
     address: string;
-}
-=======
 }
 
 export type Predeployed = Burner & { name?: string };
@@ -83,5 +71,4 @@
     address: string;
     privateKey: string;
     active: boolean;
-};
->>>>>>> 61ed641e
+};